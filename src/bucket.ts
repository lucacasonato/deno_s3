<<<<<<< HEAD
import { AWSSignerV4, parseXML, pooledMap } from "../deps.ts";
=======
import {
  AWSSignerV4,
  decodeXMLEntities,
  parseXML,
  pooledMap,
} from "../deps.ts";
>>>>>>> 0af082b8
import type { S3Config } from "./client.ts";
import type {
  CommonPrefix,
  CopyObjectOptions,
  DeleteObjectOptions,
  DeleteObjectResponse,
  GetObjectOptions,
  GetObjectResponse,
  HeadObjectResponse,
  ListAllObjectsOptions,
  ListObjectsOptions,
  ListObjectsResponse,
  LockMode,
  PutObjectOptions,
  PutObjectResponse,
  ReplicationStatus,
  S3Object,
  StorageClass,
} from "./types.ts";
import { S3Error } from "./error.ts";
import type { Signer } from "../deps.ts";
import { doRequest, encodeURIS3 } from "./request.ts";
import type { Params } from "./request.ts";
<<<<<<< HEAD
import type { Document } from "./xml.ts";
import { extractContent, extractField, extractRoot } from "./xml.ts";
=======
>>>>>>> 0af082b8

export interface S3BucketConfig extends S3Config {
  bucket: string;
}

export class S3Bucket {
  #signer: Signer;
  #host: string;

  constructor(config: S3BucketConfig) {
    this.#signer = new AWSSignerV4(config.region, {
      awsAccessKeyId: config.accessKeyID,
      awsSecretKey: config.secretKey,
      sessionToken: config.sessionToken,
    });
    this.#host = config.endpointURL
      ? new URL(`/${config.bucket}/`, config.endpointURL).toString()
      : config.bucket.indexOf(".") >= 0
      ? `https://s3.${config.region}.amazonaws.com/${config.bucket}/`
      : `https://${config.bucket}.s3.${config.region}.amazonaws.com/`;
  }

  async headObject(
    key: string,
    options?: GetObjectOptions,
  ): Promise<HeadObjectResponse | undefined> {
    const params: Params = {};
    const headers: Params = {};
    if (options?.ifMatch) headers["If-Match"] = options.ifMatch;
    if (options?.ifNoneMatch) headers["If-None-Match"] = options.ifNoneMatch;
    if (options?.ifModifiedSince) {
      headers["If-Modified-Since"] = options.ifModifiedSince.toISOString();
    }
    if (options?.ifUnmodifiedSince) {
      headers["If-Unmodified-Since"] = options.ifUnmodifiedSince.toISOString();
    }
    if (options?.partNumber) {
      params["PartNumber"] = options.partNumber.toFixed(0);
    }
    if (options?.responseCacheControl) {
      params["ResponseCacheControl"] = options.responseCacheControl;
    }
    if (options?.responseContentDisposition) {
      params["ResponseContentDisposition"] = options.responseContentDisposition;
    }
    if (options?.responseContentEncoding) {
      params["ResponseContentEncoding"] = options.responseContentEncoding;
    }
    if (options?.responseContentLanguage) {
      params["ResponseContentLanguage"] = options.responseContentLanguage;
    }
    if (options?.responseContentType) {
      params["ResponseContentType"] = options.responseContentType;
    }
    if (options?.responseExpires) {
      params["ResponseExpires"] = options.responseExpires;
    }
    if (options?.versionId) {
      params["VersionId"] = options.versionId;
    }

    const res = await doRequest({
      host: this.#host,
      signer: this.#signer,
      path: key,
      method: "HEAD",
      params,
      headers,
    });
    if (res.body) {
      await res.arrayBuffer();
    }
    if (res.status === 404) {
      return undefined;
    }
    if (res.status !== 200) {
      throw new S3Error(
        `Failed to get object: ${res.status} ${res.statusText}`,
        await res.text(),
      );
    }

    const expires = res.headers.get("expires");
    const lockRetainUntil = res.headers.get(
      "x-amz-object-lock-retain-until-date",
    );
    const partsCount = res.headers.get("x-amz-mp-parts-count");
    const legalHold = res.headers.get("x-amz-object-lock-legal-hold");

    const meta: Record<string, string> = {};
    for (const [key, value] of res.headers) {
      if (key.startsWith("x-amz-meta-")) {
        meta[key.slice("x-amz-meta-".length)] = value;
      }
    }

    return {
      contentLength: parseInt(res.headers.get("Content-Length")!),
      deleteMarker: res.headers.get("x-amz-delete-marker") === "true",
      etag: JSON.parse(res.headers.get("etag")!),
      lastModified: new Date(res.headers.get("Last-Modified")!),
      missingMeta: parseInt(res.headers.get("x-amz-missing-meta") ?? "0"),
      storageClass: (res.headers.get("x-amz-storage-class") as StorageClass) ??
        "STANDARD",
      taggingCount: parseInt(res.headers.get("x-amz-tagging-count") ?? "0"),

      cacheControl: res.headers.get("Cache-Control") ?? undefined,
      contentDisposition: res.headers.get("Content-Disposition") ?? undefined,
      contentEncoding: res.headers.get("Content-Encoding") ?? undefined,
      contentLanguage: res.headers.get("Content-Language") ?? undefined,
      contentType: res.headers.get("Content-Type") ?? undefined,
      expires: expires ? new Date(expires) : undefined,
      legalHold: legalHold ? true : legalHold === "OFF" ? false : undefined,
      lockMode: (res.headers.get("x-amz-object-lock-mode") as LockMode) ??
        undefined,
      lockRetainUntil: lockRetainUntil ? new Date(lockRetainUntil) : undefined,
      partsCount: partsCount ? parseInt(partsCount) : undefined,
      replicationStatus:
        (res.headers.get("x-amz-replication-status") as ReplicationStatus) ??
          undefined,
      versionId: res.headers.get("x-amz-version-id") ?? undefined,
      websiteRedirectLocation:
        res.headers.get("x-amz-website-redirect-location") ?? undefined,
      meta,
    };
  }

  async getObject(
    key: string,
    options?: GetObjectOptions,
  ): Promise<GetObjectResponse | undefined> {
    const params: Params = {};
    const headers: Params = {};
    if (options?.ifMatch) headers["If-Match"] = options.ifMatch;
    if (options?.ifNoneMatch) headers["If-None-Match"] = options.ifNoneMatch;
    if (options?.ifModifiedSince) {
      headers["If-Modified-Since"] = options.ifModifiedSince.toISOString();
    }
    if (options?.ifUnmodifiedSince) {
      headers["If-Unmodified-Since"] = options.ifUnmodifiedSince.toISOString();
    }
    if (options?.partNumber) {
      params["PartNumber"] = options.partNumber.toFixed(0);
    }
    if (options?.responseCacheControl) {
      params["ResponseCacheControl"] = options.responseCacheControl;
    }
    if (options?.responseContentDisposition) {
      params["ResponseContentDisposition"] = options.responseContentDisposition;
    }
    if (options?.responseContentEncoding) {
      params["ResponseContentEncoding"] = options.responseContentEncoding;
    }
    if (options?.responseContentLanguage) {
      params["ResponseContentLanguage"] = options.responseContentLanguage;
    }
    if (options?.responseContentType) {
      params["ResponseContentType"] = options.responseContentType;
    }
    if (options?.responseExpires) {
      params["ResponseExpires"] = options.responseExpires;
    }
    if (options?.versionId) {
      params["VersionId"] = options.versionId;
    }

    const res = await doRequest({
      host: this.#host,
      signer: this.#signer,
      path: key,
      method: "GET",
      params,
      headers,
    });
    if (res.status === 404) {
      // clean up http body
      await res.arrayBuffer();
      return undefined;
    }
    if (res.status !== 200) {
      throw new S3Error(
        `Failed to get object: ${res.status} ${res.statusText}`,
        await res.text(),
      );
    }

    const expires = res.headers.get("expires");
    const lockRetainUntil = res.headers.get(
      "x-amz-object-lock-retain-until-date",
    );
    const partsCount = res.headers.get("x-amz-mp-parts-count");
    const legalHold = res.headers.get("x-amz-object-lock-legal-hold");

    const meta: Record<string, string> = {};
    for (const [key, value] of res.headers) {
      if (key.startsWith("x-amz-meta-")) {
        meta[key.slice("x-amz-meta-".length)] = value;
      }
    }

    if (res.body == null) {
      throw new S3Error("S3 did not return a body for a getObject call.", "");
    }

    return {
      body: res.body,
      contentLength: parseInt(res.headers.get("Content-Length")!),
      deleteMarker: res.headers.get("x-amz-delete-marker") === "true",
      etag: JSON.parse(res.headers.get("etag")!),
      lastModified: new Date(res.headers.get("Last-Modified")!),
      missingMeta: parseInt(res.headers.get("x-amz-missing-meta") ?? "0"),
      storageClass: (res.headers.get("x-amz-storage-class") as StorageClass) ??
        "STANDARD",
      taggingCount: parseInt(res.headers.get("x-amz-tagging-count") ?? "0"),

      cacheControl: res.headers.get("Cache-Control") ?? undefined,
      contentDisposition: res.headers.get("Content-Disposition") ?? undefined,
      contentEncoding: res.headers.get("Content-Encoding") ?? undefined,
      contentLanguage: res.headers.get("Content-Language") ?? undefined,
      contentType: res.headers.get("Content-Type") ?? undefined,
      expires: expires ? new Date(expires) : undefined,
      legalHold: legalHold ? true : legalHold === "OFF" ? false : undefined,
      lockMode: (res.headers.get("x-amz-object-lock-mode") as LockMode) ??
        undefined,
      lockRetainUntil: lockRetainUntil ? new Date(lockRetainUntil) : undefined,
      partsCount: partsCount ? parseInt(partsCount) : undefined,
      replicationStatus:
        (res.headers.get("x-amz-replication-status") as ReplicationStatus) ??
          undefined,
      versionId: res.headers.get("x-amz-version-id") ?? undefined,
      websiteRedirectLocation:
        res.headers.get("x-amz-website-redirect-location") ?? undefined,
      meta,
    };
  }

  async listObjects(
    options?: ListObjectsOptions,
  ): Promise<ListObjectsResponse | undefined> {
    // list-type param has to be first
    const params: Params = { "list-type": "2" };
    const headers: Params = {};
    if (options?.delimiter) params["delimiter"] = options.delimiter;
    if (options?.encodingType) params["encoding-type"] = options.encodingType;
    if (options?.maxKeys) {
      params["max-keys"] = options.maxKeys.toString();
    }
    if (options?.prefix) {
      params["prefix"] = options.prefix;
    }
    if (options?.continuationToken) {
      params["continuation-token"] = options.continuationToken;
    }

    const res = await doRequest({
      host: this.#host,
      signer: this.#signer,
      method: "GET",
      params,
      headers,
    });
    if (res.status === 404) {
      // clean up http body
      await res.arrayBuffer();
      return undefined;
    }
    if (res.status !== 200) {
      const text = await res.text();
      console.log(text);
      throw new S3Error(
        `Failed to get object: ${res.status} ${res.statusText}`,
        text,
      );
    }

    const xml = await res.text();
    return this.parseListObjectResponseXml(xml);
  }

  private parseListObjectResponseXml(x: string): ListObjectsResponse {
    const doc: Document = parseXML(x);
    const root = extractRoot(doc, "ListBucketResult");

    let keycount: number | undefined;
    let content = extractContent(root, "KeyCount");
    if (content) {
      keycount = parseInt(content);
    }

    let maxkeys: number | undefined;
    content = extractContent(root, "MaxKeys");
    if (content) {
      maxkeys = parseInt(content);
    }

    let startAfter: Date | undefined;
    content = extractContent(root, "StartAfter");
    if (content) {
      startAfter = new Date(content);
    }

    const parsed = {
      isTruncated: extractContent(root, "IsTruncated") === "true",
      contents: root.children
        .filter((node) => node.name === "Contents")
        .map<S3Object>((s3obj) => {
          let lastmod: Date | undefined;
          let content = extractContent(s3obj, "LastModified");
          if (content) {
            lastmod = new Date(content);
          }

          let size: number | undefined;
          content = extractContent(s3obj, "Size");
          if (content) {
            size = parseInt(content);
          }

          return {
            key: extractContent(s3obj, "Key"),
            lastModified: lastmod,
            eTag: extractContent(s3obj, "ETag"),
            size: size,
            storageClass: extractContent(s3obj, "StorageClass"),
            owner: extractContent(s3obj, "Owner"),
          };
        }),
      name: extractContent(root, "Name"),
      prefix: extractContent(root, "Prefix"),
      delimiter: extractContent(root, "Delimiter"),
      maxKeys: maxkeys,
      commonPrefixes: extractField(
        root,
        "CommonPrefixes",
      )?.children.map<CommonPrefix>((prefix) => {
        return {
          prefix: extractContent(prefix, "Prefix"),
        };
      }),
      encodingType: extractContent(root, "EncodingType"),
      keyCount: keycount,
      continuationToken: extractContent(root, "ContinuationToken"),
      nextContinuationToken: extractContent(root, "NextContinuationToken"),
      startAfter: startAfter,
    };
    return parsed;
  }

  async *listAllObjects(
    options: ListAllObjectsOptions,
  ): AsyncGenerator<S3Object> {
    let ls: ListObjectsResponse | undefined;
    do {
      ls = await this.listObjects({
        ...options,
        maxKeys: options.batchSize,
        continuationToken: ls?.nextContinuationToken,
      });
      if (ls?.contents) {
        for (const object of ls.contents) {
          yield object;
        }
      }
    } while (ls?.nextContinuationToken);
  }

  async putObject(
    key: string,
    body: Uint8Array,
    options?: PutObjectOptions,
  ): Promise<PutObjectResponse> {
    const headers: Params = {};
    if (options?.acl) headers["x-amz-acl"] = options.acl;
    if (options?.cacheControl) headers["Cache-Control"] = options.cacheControl;
    if (options?.contentDisposition) {
      headers["Content-Disposition"] = options.contentDisposition;
    }
    if (options?.contentEncoding) {
      headers["Content-Encoding"] = options.contentEncoding;
    }
    if (options?.contentLanguage) {
      headers["Content-Language"] = options.contentLanguage;
    }
    if (options?.contentType) headers["Content-Type"] = options.contentType;
    if (options?.grantFullControl) {
      headers["x-amz-grant-full-control"] = options.grantFullControl;
    }
    if (options?.grantRead) headers["x-amz-grant-read"] = options.grantRead;
    if (options?.grantReadAcp) {
      headers["x-amz-grant-read-acp"] = options.grantReadAcp;
    }
    if (options?.grantWriteAcp) {
      headers["x-amz-grant-write-acp"] = options.grantWriteAcp;
    }
    if (options?.storageClass) {
      headers["x-amz-storage-class"] = options.storageClass;
    }

    if (options?.websiteRedirectLocation) {
      headers["x-amz-website-redirect-location"] =
        options.websiteRedirectLocation;
    }
    if (options?.tags) {
      const p = new URLSearchParams(options.tags);
      headers["x-amz-tagging"] = p.toString();
    }
    if (options?.lockMode) headers["x-amz-object-lock-mode"] = options.lockMode;
    if (options?.lockRetainUntil) {
      headers[
        "x-amz-object-lock-retain-until-date"
      ] = options.lockRetainUntil.toString();
    }
    if (options?.legalHold) {
      headers["x-amz-object-lock-legal-hold"] = options.legalHold
        ? "ON"
        : "OFF";
    }
    if (options?.meta) {
      for (const [key, value] of Object.entries(options.meta)) {
        headers[`x-amz-meta-${key}`] = value;
      }
    }

    const resp = await doRequest({
      host: this.#host,
      signer: this.#signer,
      path: key,
      method: "PUT",
      headers,
      body,
    });
    if (resp.status !== 200) {
      throw new S3Error(
        `Failed to put object: ${resp.status} ${resp.statusText}`,
        await resp.text(),
      );
    }
    // clean up http body
    await resp.arrayBuffer();
    return {
      etag: JSON.parse(resp.headers.get("etag")!),
      versionId: resp.headers.get("x-amz-version-id") ?? undefined,
    };
  }

  async copyObject(
    source: string,
    destination: string,
    options?: CopyObjectOptions,
  ): Promise<PutObjectResponse> {
    const headers: Params = {};
    headers["x-amz-copy-source"] = new URL(
      encodeURIS3(source),
      this.#host,
    ).toString();
    if (options?.acl) headers["x-amz-acl"] = options.acl;
    if (options?.cacheControl) headers["Cache-Control"] = options.cacheControl;
    if (options?.contentDisposition) {
      headers["Content-Disposition"] = options.contentDisposition;
    }
    if (options?.contentEncoding) {
      headers["Content-Encoding"] = options.contentEncoding;
    }
    if (options?.contentLanguage) {
      headers["Content-Language"] = options.contentLanguage;
    }
    if (options?.contentType) headers["Content-Type"] = options.contentType;
    if (options?.copyOnlyIfMatch) {
      headers["x-amz-copy-source-if-match"] = options.copyOnlyIfMatch;
    }
    if (options?.copyOnlyIfNoneMatch) {
      headers["x-amz-copy-source-if-none-match"] = options.copyOnlyIfNoneMatch;
    }
    if (options?.copyOnlyIfModifiedSince) {
      headers[
        "x-amz-copy-source-if-modified-since"
      ] = options.copyOnlyIfModifiedSince.toISOString();
    }
    if (options?.copyOnlyIfUnmodifiedSince) {
      headers[
        "x-amz-copy-source-if-unmodified-since"
      ] = options.copyOnlyIfUnmodifiedSince.toISOString();
    }
    if (options?.grantFullControl) {
      headers["x-amz-grant-full-control"] = options.grantFullControl;
    }
    if (options?.grantRead) headers["x-amz-grant-read"] = options.grantRead;
    if (options?.grantReadAcp) {
      headers["x-amz-grant-read-acp"] = options.grantReadAcp;
    }
    if (options?.grantWriteAcp) {
      headers["x-amz-grant-write-acp"] = options.grantWriteAcp;
    }
    if (options?.storageClass) {
      headers["x-amz-storage-class"] = options.storageClass;
    }

    if (options?.websiteRedirectLocation) {
      headers["x-amz-website-redirect-location"] =
        options.websiteRedirectLocation;
    }
    if (options?.tags) {
      const p = new URLSearchParams(options.tags);
      headers["x-amz-tagging"] = p.toString();
    }
    if (options?.lockMode) headers["x-amz-object-lock-mode"] = options.lockMode;
    if (options?.lockRetainUntil) {
      headers[
        "x-amz-object-lock-retain-until-date"
      ] = options.lockRetainUntil.toString();
    }
    if (options?.legalHold) {
      headers["x-amz-object-lock-legal-hold"] = options.legalHold
        ? "ON"
        : "OFF";
    }
    if (options?.metadataDirective) {
      headers["x-amz-metadata-directive"] = options.metadataDirective;
    }
    if (options?.taggingDirective) {
      headers["x-amz-tagging-directive"] = options.taggingDirective;
    }

    const resp = await doRequest({
      host: this.#host,
      signer: this.#signer,
      path: destination,
      method: "PUT",
      headers,
    });
    if (resp.status !== 200) {
      throw new S3Error(
        `Failed to copy object: ${resp.status} ${resp.statusText}`,
        await resp.text(),
      );
    }
    // clean up http body
    await resp.arrayBuffer();
    return {
      etag: JSON.parse(resp.headers.get("etag")!),
      versionId: resp.headers.get("x-amz-version-id") ?? undefined,
    };
  }

  async deleteObject(
    key: string,
    options?: DeleteObjectOptions,
  ): Promise<DeleteObjectResponse> {
    const params: Params = {};
    if (options?.versionId) {
      params.versionId = options.versionId;
    }
    const resp = await doRequest({
      host: this.#host,
      signer: this.#signer,
      path: key,
      method: "DELETE",
      params,
    });
    if (resp.status !== 204) {
      throw new S3Error(
        `Failed to put object: ${resp.status} ${resp.statusText}`,
        await resp.text(),
      );
    }
    // clean up http body
    await resp.arrayBuffer();
    return {
      versionID: resp.headers.get("x-amz-version-id") ?? undefined,
      deleteMarker: resp.headers.get("x-amz-delete-marker") === "true",
    };
  }

  /**
   * Deletes all objects in the bucket recursively. Returns a list of deleted keys.
   */
  async empty(): Promise<string[]> {
    const deleted: string[] = [];
    for await (
      const k of pooledMap(
        50,
        this.listAllObjects({ batchSize: 1000 }),
        async (o) => {
          if (o.key) {
            await this.deleteObject(o.key!);
            return o.key!;
          }
        },
      )
    ) {
      deleted.push(k!);
    }
    return deleted;
  }
<<<<<<< HEAD
=======
}

interface Document {
  declaration: {
    attributes: Record<string, unknown>;
  };
  root: Xml | undefined;
}

interface Xml {
  name: string;
  attributes: unknown;
  children: Xml[];
  content?: string;
}

function extractRoot(doc: Document, name: string): Xml {
  if (!doc.root || doc.root.name !== name) {
    throw new S3Error(
      `Malformed XML document. Missing ${name} field.`,
      JSON.stringify(doc, undefined, 2),
    );
  }
  return doc.root;
}

function extractField(node: Xml, name: string): Xml | undefined {
  return node.children.find((node) => node.name === name);
}

function extractContent(node: Xml, name: string): string | undefined {
  const field = extractField(node, name);
  const content = field?.content;
  if (content === undefined) {
    return content;
  }
  return decodeXMLEntities(content);
>>>>>>> 0af082b8
}<|MERGE_RESOLUTION|>--- conflicted
+++ resolved
@@ -1,13 +1,9 @@
-<<<<<<< HEAD
-import { AWSSignerV4, parseXML, pooledMap } from "../deps.ts";
-=======
 import {
   AWSSignerV4,
   decodeXMLEntities,
   parseXML,
   pooledMap,
 } from "../deps.ts";
->>>>>>> 0af082b8
 import type { S3Config } from "./client.ts";
 import type {
   CommonPrefix,
@@ -31,11 +27,8 @@
 import type { Signer } from "../deps.ts";
 import { doRequest, encodeURIS3 } from "./request.ts";
 import type { Params } from "./request.ts";
-<<<<<<< HEAD
 import type { Document } from "./xml.ts";
 import { extractContent, extractField, extractRoot } from "./xml.ts";
-=======
->>>>>>> 0af082b8
 
 export interface S3BucketConfig extends S3Config {
   bucket: string;
@@ -630,8 +623,6 @@
     }
     return deleted;
   }
-<<<<<<< HEAD
-=======
 }
 
 interface Document {
@@ -669,5 +660,4 @@
     return content;
   }
   return decodeXMLEntities(content);
->>>>>>> 0af082b8
 }
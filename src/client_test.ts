--- conflicted
+++ resolved
@@ -12,7 +12,23 @@
 });
 
 Deno.test({
-<<<<<<< HEAD
+  name: "[client] should create an instance from an existing bucket",
+  async fn() {
+    const bucket = await s3.getBucket("test");
+    assert(bucket instanceof S3Bucket);
+
+    // Check if returned bucket instance is working.
+    await bucket.putObject("test", encoder.encode("test"));
+    const resp = await bucket.getObject("test");
+    const body = await new Response(resp?.body).text();
+    assertEquals(body, "test");
+
+    // teardown
+    await bucket.deleteObject("test");
+  },
+});
+
+Deno.test({
   name: "[client] should get a bucket",
   async fn() {
     const resp = await s3.headBucket("test");
@@ -25,21 +41,6 @@
       S3Error,
       'Failed to get bucket "not-existing-bucket": 404 Not Found',
     );
-=======
-  name: "[client] should get an existing bucket",
-  async fn() {
-    const bucket = await s3.getBucket("test");
-    assert(bucket instanceof S3Bucket);
-
-    // Check if returned bucket instance is working.
-    await bucket.putObject("test", encoder.encode("test"));
-    const resp = await bucket.getObject("test");
-    const body = await new Response(resp?.body).text();
-    assertEquals(body, "test");
-
-    // teardown
-    await bucket.deleteObject("test");
->>>>>>> 1bf7d409
   },
 });
 

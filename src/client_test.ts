--- conflicted
+++ resolved
@@ -39,7 +39,6 @@
     const body = await new Response(resp?.body).text();
     assertEquals(body, "test");
 
-<<<<<<< HEAD
     await assertThrowsAsync(
       () => s3.createBucket("create-bucket-test"),
       S3Error,
@@ -57,8 +56,6 @@
   async fn() {
     await s3.createBucket("create-bucket-test");
     await s3.deleteBucket("create-bucket-test");
-=======
->>>>>>> 9045d32e
     await assertThrowsAsync(
       () => s3.deleteBucket("create-bucket-test"),
       S3Error,
